--- conflicted
+++ resolved
@@ -18,14 +18,10 @@
 tauri-build = { version = "2", features = [] }
 
 [dependencies]
-<<<<<<< HEAD
 autonomi = { version = "0.3.0", git = "https://github.com/mickvandijke/safe_network", rev = "45f84262860853c0f42a6fd437709935918bc261", features = ["full"] }
 rand = "0.8.5"
-=======
-autonomi = { version = "0.2.4", git = "https://github.com/mickvandijke/safe_network", rev = "4df8573b7287d2fb4effcf451a311b8ed4ef5c8b", features = ["full"] }
 dirs-next = "~2.0.0"
 directories = "5.0"
->>>>>>> 480c2f17
 tauri = { version = "2", features = [] }
 tauri-plugin-shell = "2"
 tracing = "0.1.41"
@@ -33,9 +29,6 @@
 serde = { version = "1", features = ["derive"] }
 serde_json = "1"
 tauri-plugin-dialog = "2"
-<<<<<<< HEAD
-=======
 thiserror = "2.0.8"
 toml = "0.8.19"
->>>>>>> 480c2f17
 tokio = { version = "1.42.0", features = ["fs"] }